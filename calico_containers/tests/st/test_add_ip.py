import unittest
from test_base import TestBase
from docker_host import DockerHost
from subprocess import CalledProcessError


class TestAddIp(TestBase):

    @unittest.skip("Libnetwork doesn't support multiple IPs.")
    def test_add_ip(self):
        """
        Test adding multiple IPs per workload.
        """
        with DockerHost('host') as host:
<<<<<<< HEAD

            # TODO get this test working with libnetwork.  Right now we don't
            # have any way to assign multiple IPs with libnetwork, nor can we
            # use calicoctl commands to manipulate libnetwork-based containers
            # or profiles since these names are not presented to the driver.
            # host.execute("docker run --net=calico:test -tid"
            #              " --name=node1 busybox")
            # ip11 = host.execute("docker inspect --format "
            #                     "'{{ .NetworkSettings.IPAddress }}' "
            #                     "node1").rstrip()
            ip11 = "192.168.1.1"
            host.execute("docker run -tid --name=node1 --net=none busybox")
            host.calicoctl("container add node1 %s" % ip11)

            ip21 = "192.168.1.2"
            host.execute("docker run -tid --name=node2 busybox")
            host.calicoctl("container add node2 %s --interface=hello" % ip21)

            host.calicoctl("profile add TEST_GROUP")
            host.calicoctl("profile TEST_GROUP member add node1")
            host.calicoctl("profile TEST_GROUP member add node2")

            test_ping = partial(host.execute,
                                "docker exec node1 ping %s -c 1 -W 1" % ip21)
            retry_until_success(test_ping, ex_class=CalledProcessError)

            # Add two more addresses to node1 and one more to node2
            ip12 = "192.168.2.1"
            ip13 = "192.168.3.1"
            host.calicoctl("container node1 ip add %s" % ip12)
            host.calicoctl("container node1 ip add %s" % ip13)

            ip22 = "192.168.2.2"
            host.calicoctl("container node2 ip add %s --interface=hello" %
                           ip22)

            host.execute("docker exec node1 ping %s -c 1" % ip22)
            host.execute("docker exec node2 ping %s -c 1" % ip11)
            host.execute("docker exec node2 ping %s -c 1" % ip12)
            host.execute("docker exec node2 ping %s -c 1" % ip13)

            # Now stop and restart node 1 and node 2.
            host.execute("docker stop node1")
            host.execute("docker stop node2")
            host.execute("docker start node1")
            host.execute("docker start node2")

            retry_until_success(test_ping, ex_class=CalledProcessError)

            # Test pings between the IPs.
            host.execute("docker exec node1 ping %s -c 1" % ip21)
            host.execute("docker exec node1 ping %s -c 1" % ip22)
            host.execute("docker exec node2 ping %s -c 1" % ip11)
            host.execute("docker exec node2 ping %s -c 1" % ip12)
            host.execute("docker exec node2 ping %s -c 1" % ip13)

            # Now remove and check can't ping the removed addresses.
            # host.calicoctl("container node1 ip remove %s" % ip12)
            host.calicoctl("container node2 ip remove %s "
                           "--interface=hello" % ip22)
            host.execute("docker exec node1 ping %s -c 1" % ip21)
            host.execute("docker exec node2 ping %s -c 1" % ip11)
            with self.assertRaises(CalledProcessError):
                host.execute("docker exec node1 ping %s -c 1 -W 1" % ip22)
            with self.assertRaises(CalledProcessError):
                host.execute("docker exec node2 ping %s -c 1 -W 1" % ip12)
            host.execute("docker exec node2 ping %s -c 1" % ip13)

            # Check that we can't remove addresses twice
            with self.assertRaises(CalledProcessError):
                host.calicoctl("container node2 ip remove %s "
                               "--interface=hello" % ip22)
=======

            # TODO get this test working with libnetwork.  Right now we don't
            # have any way to assign multiple IPs with libnetwork, nor can we
            # use calicoctl commands to manipulate libnetwork-based containers
            # or profiles since these names are not presented to the driver.
            # host.execute("docker run --net=calico:test -tid"
            #              " --name=node1 busybox")
            # ip11 = host.execute("docker inspect --format "
            #                     "'{{ .NetworkSettings.IPAddress }}' "
            #                     "node1").rstrip()
            ip11 = "192.168.1.1"
            ip12 = "192.168.1.2"
            ip21 = "192.168.2.1"
            ip22 = "192.168.2.2"
            ip31 = "192.168.3.1"

            node1 = host.create_workload("node1")
            host.calicoctl("container add %s %s" % (node1, ip11))
            node2 = host.create_workload("node2")
            host.calicoctl("container add %s %s --interface=hello" %
                           (node2, ip12))

            host.calicoctl("profile add TEST_GROUP")
            host.calicoctl("profile TEST_GROUP member add %s" % node1)
            host.calicoctl("profile TEST_GROUP member add %s" % node2)

            node1.assert_can_ping(ip12, retries=3)

            # Add two more addresses to node1 and one more to node2
            host.calicoctl("container node1 ip add %s" % ip21)
            host.calicoctl("container node1 ip add %s" % ip31)

            host.calicoctl("container %s ip add %s --interface=hello" %
                           (node2, ip22))

            node1.assert_can_ping(ip22)
            node2.assert_can_ping(ip11)
            node2.assert_can_ping(ip21)
            node2.assert_can_ping(ip31)

            # Now stop and restart node 1 and node 2.
            host.execute("docker stop %s" % node1)
            host.execute("docker stop %s" % node2)
            host.execute("docker start %s" % node1)
            host.execute("docker start %s" % node2)

            # Test pings between the IPs.
            node1.assert_can_ping(ip12, retries=3)
            node1.assert_can_ping(ip22)
            node2.assert_can_ping(ip11)
            node2.assert_can_ping(ip21)
            node2.assert_can_ping(ip31)

            # Now remove and check can't ping the removed addresses.
            host.calicoctl("container %s ip remove %s" % (node1, ip21))
            host.calicoctl("container %s ip remove %s --interface=hello" %
                           (node2, ip22))
            node1.assert_can_ping(ip12)
            node2.assert_can_ping(ip11)
            with self.assertRaises(CalledProcessError):
                node1.assert_can_ping(ip22)
            with self.assertRaises(CalledProcessError):
                node2.assert_can_ping(ip21)
            node2.assert_can_ping(ip31)

            # Check that we can't remove addresses twice
            with self.assertRaises(CalledProcessError):
                host.calicoctl("container %s ip remove %s" % (node1, ip21))
>>>>>>> f4627a79
<|MERGE_RESOLUTION|>--- conflicted
+++ resolved
@@ -12,80 +12,6 @@
         Test adding multiple IPs per workload.
         """
         with DockerHost('host') as host:
-<<<<<<< HEAD
-
-            # TODO get this test working with libnetwork.  Right now we don't
-            # have any way to assign multiple IPs with libnetwork, nor can we
-            # use calicoctl commands to manipulate libnetwork-based containers
-            # or profiles since these names are not presented to the driver.
-            # host.execute("docker run --net=calico:test -tid"
-            #              " --name=node1 busybox")
-            # ip11 = host.execute("docker inspect --format "
-            #                     "'{{ .NetworkSettings.IPAddress }}' "
-            #                     "node1").rstrip()
-            ip11 = "192.168.1.1"
-            host.execute("docker run -tid --name=node1 --net=none busybox")
-            host.calicoctl("container add node1 %s" % ip11)
-
-            ip21 = "192.168.1.2"
-            host.execute("docker run -tid --name=node2 busybox")
-            host.calicoctl("container add node2 %s --interface=hello" % ip21)
-
-            host.calicoctl("profile add TEST_GROUP")
-            host.calicoctl("profile TEST_GROUP member add node1")
-            host.calicoctl("profile TEST_GROUP member add node2")
-
-            test_ping = partial(host.execute,
-                                "docker exec node1 ping %s -c 1 -W 1" % ip21)
-            retry_until_success(test_ping, ex_class=CalledProcessError)
-
-            # Add two more addresses to node1 and one more to node2
-            ip12 = "192.168.2.1"
-            ip13 = "192.168.3.1"
-            host.calicoctl("container node1 ip add %s" % ip12)
-            host.calicoctl("container node1 ip add %s" % ip13)
-
-            ip22 = "192.168.2.2"
-            host.calicoctl("container node2 ip add %s --interface=hello" %
-                           ip22)
-
-            host.execute("docker exec node1 ping %s -c 1" % ip22)
-            host.execute("docker exec node2 ping %s -c 1" % ip11)
-            host.execute("docker exec node2 ping %s -c 1" % ip12)
-            host.execute("docker exec node2 ping %s -c 1" % ip13)
-
-            # Now stop and restart node 1 and node 2.
-            host.execute("docker stop node1")
-            host.execute("docker stop node2")
-            host.execute("docker start node1")
-            host.execute("docker start node2")
-
-            retry_until_success(test_ping, ex_class=CalledProcessError)
-
-            # Test pings between the IPs.
-            host.execute("docker exec node1 ping %s -c 1" % ip21)
-            host.execute("docker exec node1 ping %s -c 1" % ip22)
-            host.execute("docker exec node2 ping %s -c 1" % ip11)
-            host.execute("docker exec node2 ping %s -c 1" % ip12)
-            host.execute("docker exec node2 ping %s -c 1" % ip13)
-
-            # Now remove and check can't ping the removed addresses.
-            # host.calicoctl("container node1 ip remove %s" % ip12)
-            host.calicoctl("container node2 ip remove %s "
-                           "--interface=hello" % ip22)
-            host.execute("docker exec node1 ping %s -c 1" % ip21)
-            host.execute("docker exec node2 ping %s -c 1" % ip11)
-            with self.assertRaises(CalledProcessError):
-                host.execute("docker exec node1 ping %s -c 1 -W 1" % ip22)
-            with self.assertRaises(CalledProcessError):
-                host.execute("docker exec node2 ping %s -c 1 -W 1" % ip12)
-            host.execute("docker exec node2 ping %s -c 1" % ip13)
-
-            # Check that we can't remove addresses twice
-            with self.assertRaises(CalledProcessError):
-                host.calicoctl("container node2 ip remove %s "
-                               "--interface=hello" % ip22)
-=======
 
             # TODO get this test working with libnetwork.  Right now we don't
             # have any way to assign multiple IPs with libnetwork, nor can we
@@ -153,5 +79,4 @@
 
             # Check that we can't remove addresses twice
             with self.assertRaises(CalledProcessError):
-                host.calicoctl("container %s ip remove %s" % (node1, ip21))
->>>>>>> f4627a79
+                host.calicoctl("container %s ip remove %s" % (node1, ip21))