#!/usr/bin/env python

"""calicoctl

Override the host:port of the ETCD server by setting the environment variable
ETCD_AUTHORITY [default: 127.0.0.1:4001]

Usage:
  calicoctl node --ip=<IP> [--node-image=<DOCKER_IMAGE_NAME>] [--ip6=<IP6>]
                 [--log-dir=<LOG_DIR>]
  calicoctl node stop [--force]
  calicoctl status
  calicoctl shownodes [--detailed]
  calicoctl profile show [--detailed]
  calicoctl profile (add|remove) <PROFILE>
  calicoctl profile <PROFILE> tag show
  calicoctl profile <PROFILE> tag (add|remove) <TAG>
  calicoctl profile <PROFILE> rule show
  calicoctl profile <PROFILE> rule json
  calicoctl profile <PROFILE> rule update
  calicoctl profile <PROFILE> member add <CONTAINER>
  calicoctl pool (add|remove) <CIDR>
  calicoctl pool show [--ipv4 | --ipv6]
  calicoctl bgppeer rr (add|remove) <IP>
  calicoctl bgppeer rr show [--ipv4 | --ipv6]
  calicoctl container <CONTAINER> ip (add|remove) <IP> [--interface=<INTERFACE>]
  calicoctl container add <CONTAINER> <IP> [--interface=<INTERFACE>]
  calicoctl container remove <CONTAINER> [--force]
  calicoctl reset
<<<<<<< HEAD
  calicoctl diags [--log-dir=<LOG_DIR>]
=======
  calicoctl diags [--upload]
>>>>>>> 71a21dcf
  calicoctl checksystem [--fix]

Options:
 --interface=<INTERFACE>  The name to give to the interface in the container
                          [default: eth1]
 --ip=<IP>                The local management address to use.
 --ip6=<IP6>              The local IPv6 management address to use.
 --node-image=<DOCKER_IMAGE_NAME>    Docker image to use for
                          Calico's per-node container
                          [default: calico/node:latest]
 --ipv4                   Show IPv4 information only.
 --ipv6                   Show IPv6 information only.
 --log-dir=<LOG_DIR>      The directory for logs [default: /var/log/calico]
"""
import json
import os
import re
import socket
from subprocess import CalledProcessError
import sys
import textwrap
import traceback

import netaddr
from docopt import docopt
import sh
import docker
import docker.utils
from netaddr import IPNetwork, IPAddress
from netaddr.core import AddrFormatError
from prettytable import PrettyTable

<<<<<<< HEAD
from pycalico.datastore import (ETCD_AUTHORITY_ENV,
                              ETCD_AUTHORITY_DEFAULT,
                              Rules,
                              DataStoreError)
from pycalico.ipam import IPAMClient
from pycalico import netns
=======
from adapter.datastore import (ETCD_AUTHORITY_ENV,
                               ETCD_AUTHORITY_DEFAULT,
                               Rules,
                               DataStoreError)
from adapter.docker_restart import REAL_SOCK, POWERSTRIP_SOCK
from adapter.ipam import IPAMClient
from adapter import netns, docker_restart
from adapter import diags

>>>>>>> 71a21dcf
from requests.exceptions import ConnectionError
from urllib3.exceptions import MaxRetryError

hostname = socket.gethostname()
client = IPAMClient()
DOCKER_VERSION = "1.16"
docker_client = docker.Client(version=DOCKER_VERSION,
                              base_url=os.getenv("DOCKER_HOST",
                                                 "unix://var/run/docker.sock"))

try:
    sysctl = sh.Command._create("sysctl")
except sh.CommandNotFound as e:
    print "Missing command: %s" % e.message
    
DEFAULT_IPV4_POOL = IPNetwork("192.168.0.0/16")
DEFAULT_IPV6_POOL = IPNetwork("fd80:24e2:f998:72d6::/64")
POWERSTRIP_PORT = "2377"

class ConfigError(Exception):
    pass


def get_container_info_or_exit(container_name):
    """
    Get the full container info array from a partial ID or name.

    :param container_name: The partial ID or name of the container.
    :return: The container info array, or sys.exit if not found.
    """
    try:
        info = docker_client.inspect_container(container_name)
    except docker.errors.APIError as e:
        if e.response.status_code == 404:
            print "Container %s was not found." % container_name
        else:
            print e.message
        sys.exit(1)
    return info


def get_container_id(container_name):
    """
    Get the full container ID from a partial ID or name.

    :param container_name: The partial ID or name of the container.
    :return: The container ID as a string.
    """
    info = get_container_info_or_exit(container_name)
    return info["Id"]


def enforce_root():
    """
    Check if the current process is running as the root user.
    :return: Nothing. sys.exit if not running as root.
    """
    if os.geteuid() != 0:
        print >> sys.stderr, "This command must be run as root."
        sys.exit(2)


def get_pool_or_exit(ip):
    """
    Get the first allocation pool that an IP is in.

    :param ip: The IPAddress to find the pool for.
    :return: The pool or sys.exit
    """
    pools = client.get_ip_pools("v%s" % ip.version)
    pool = None
    for candidate_pool in pools:
        if ip in candidate_pool:
            pool = candidate_pool
            break
    if pool is None:
        print "%s is not in any configured pools" % ip
        sys.exit(1)

    return pool


def container_add(container_name, ip, interface):
    """
    Add a container (on this host) to Calico networking with the given IP.

    :param container_name: The name or ID of the container.
    :param ip: An IPAddress object with the desired IP to assign.
    """
    # The netns manipulations must be done as root.
    enforce_root()
    info = get_container_info_or_exit(container_name)
    container_id = info["Id"]

    # Check if the container already exists
    try:
        _ = client.get_ep_id_from_cont(hostname, container_id)
    except KeyError:
        # Calico doesn't know about this container.  Continue.
        pass
    else:
        # Calico already set up networking for this container.  Since we got
        # called with an IP address, we shouldn't just silently exit, since
        # that would confuse the user: the container would not be reachable on
        # that IP address.
        print "%s has already been configured with Calico Networking." % \
              container_name
        sys.exit(1)

    # Check the container is actually running.
    if not info["State"]["Running"]:
        print "%s is not currently running." % container_name
        sys.exit(1)

    # Check the IP is in the allocation pool.  If it isn't, BIRD won't export
    # it.
    ip = IPAddress(ip)
    pool = get_pool_or_exit(ip)

    # The next hop IPs for this host are stored in etcd.
    next_hops = client.get_default_next_hops(hostname)
    try:
        next_hops[ip.version]
    except KeyError:
        print "This node is not configured for IPv%d." % ip.version
        sys.exit(1)

    # Assign the IP
    if not client.assign_address(pool, ip):
        print "IP address is already assigned in pool %s " % pool
        sys.exit(1)

    # Actually configure the netns. Defaults to eth1 since eth0 could
    # already be in use (e.g. by the Docker bridge)
    pid = info["State"]["Pid"]
    endpoint = netns.set_up_endpoint(ip, pid, next_hops,
                                     veth_name=interface,
                                     proc_alias="/proc")

    # Register the endpoint
    client.set_endpoint(hostname, container_id, endpoint)

    print "IP %s added to %s" % (ip, container_name)


def container_remove(container_name):
    """
    Remove a container (on this host) from Calico networking.

    The container may be left in a state without any working networking.
    If there is a network adaptor in the host namespace used by the container
    then it is removed.

    :param container_name: The name or ID of the container.
    """
    # The netns manipulations must be done as root.
    enforce_root()

    # Resolve the name to ID.
    container_id = get_container_id(container_name)

    # Find the endpoint ID. We need this to find any ACL rules
    try:
        endpoint_id = client.get_ep_id_from_cont(hostname, container_id)
    except KeyError:
        print "Container %s doesn't contain any endpoints" % container_name
        sys.exit(1)

    # Remove any IP address assignments that this endpoint has
    endpoint = client.get_endpoint(hostname, container_id, endpoint_id)
    for net in endpoint.ipv4_nets | endpoint.ipv6_nets:
        assert(net.size == 1)
        ip = net.ip
        pools = client.get_ip_pools("v%s" % ip.version)
        for pool in pools:
            if ip in pool:
                # Ignore failure to unassign address, since we're not
                # enforcing assignments strictly in datastore.py.
                client.unassign_address(pool, ip)

    # Remove the endpoint
    netns.remove_endpoint(endpoint_id)

    # Remove the container from the datastore.
    client.remove_container(hostname, container_id)

    print "Removed Calico interface from %s" % container_name


def node_stop(force):
    if force or len(client.get_hosts()[hostname]["docker"]) == 0:
        client.remove_host(hostname)
        try:
            docker_client.stop("calico-node")
        except docker.errors.APIError as err:
            if err.response.status_code != 404:
                raise

        print "Node stopped and all configuration removed"
    else:
        print "Current host has active endpoints so can't be stopped." + \
              " Force with --force"


def module_loaded(module):
    return any(s.startswith(module) for s in open("/proc/modules").readlines())


def node(ip, node_image, log_dir, ip6=""):

    # Ensure log directory exists
    if not os.path.exists(log_dir):
        os.makedirs(log_dir)

    # Print warnings for any known system issues before continuing
    checksystem(fix=False, quit_if_error=False)

    # Set up etcd
    ipv4_pools = client.get_ip_pools("v4")
    ipv6_pools = client.get_ip_pools("v6")

    # Create default pools if required
    if not ipv4_pools:
        client.add_ip_pool("v4", DEFAULT_IPV4_POOL)
    if not ipv6_pools:
        client.add_ip_pool("v6", DEFAULT_IPV6_POOL)

    client.ensure_global_config()
    client.create_host(hostname, ip, ip6)

    try:
        docker_client.remove_container("calico-node", force=True)
    except docker.errors.APIError as err:
        if err.response.status_code != 404:
            raise

    etcd_authority = os.getenv(ETCD_AUTHORITY_ENV, ETCD_AUTHORITY_DEFAULT)

    environment = [
        "IP=%s" % ip,
        "IP6=%s" % (ip6 or ""),
        "ETCD_AUTHORITY=%s" % etcd_authority,  # etcd host:port
        "FELIX_ETCDADDR=%s" % etcd_authority,  # etcd host:port
    ]

    binds = {
        "/proc":
            {
                "bind": "/proc_host",
                "ro": False
            },
        log_dir:
            {
                "bind": "/var/log/calico",
                "ro": False
            },
        "/usr/share/docker/plugins":
            {
                "bind": "/usr/share/docker/plugins",
                "ro": False
            }
    }

    host_config = docker.utils.create_host_config(
        privileged=True,
        restart_policy={"Name": "Always"},
        network_mode="host",
        binds=binds)

    _find_or_pull_node_image(node_image, docker_client)
    container = docker_client.create_container(
        node_image,
        name="calico-node",
        detach=True,
        environment=environment,
        host_config=host_config,
        volumes=["/proc_host",
                 "/var/log/calico",
                 "/usr/share/docker/plugins"])
    cid = container["Id"]

    docker_client.start(container)

    print "Calico node is running with id: %s" % cid


def checksystem(fix=False, quit_if_error=False):
    """
    Checks that the system is setup correctly. fix==True, this command
    will attempt to fix any issues it encounters. If any fixes fail, it will exit(1). Fix will automatically
    be set to True if the user specifies --fix at the command line.

    :param fix: if True, try to fix any system dependency issues that are detected.
    :param quit_if_error: if True, quit with error code 1 if any issues are detected, or if any fixes are unsuccesful.
    :return: True if all system dependencies are in the proper state, False if they are not. This function
             will sys.exit(1) instead of returning false if quit_if_error == True
    """
    # modprobe and sysctl require root privileges.
    enforce_root()

    system_ok = True
    modprobe = sh.Command._create('modprobe')
    ip6tables = sh.Command._create('ip6tables')
    try:
        ip6tables("-L")
    except:
        if fix:
            try:
                modprobe('ip6_tables')
            except sh.ErrorReturnCode:
                print >> sys.stderr, "ERROR: Could not enable ip6_tables."
                system_ok = False
        else:
            print >> sys.stderr, "WARNING: Unable to detect the ip6_tables module. Load with " \
                             "`modprobe ip6_tables`"
            system_ok = False

    if not module_loaded("xt_set"):
        if fix:
            try:
                modprobe('xt_set')
            except sh.ErrorReturnCode:
                print >> sys.stderr, "ERROR: Could not enable xt_set."
                system_ok = False
        else:
            print >> sys.stderr, "WARNING: Unable to detect the xt_set module. Load with " \
                             "`modprobe xt_set`"
            system_ok = False

    # Enable IP forwarding since all compute hosts are vRouters.
    # IPv4 forwarding should be enabled already by docker.
    if "1" not in sysctl("net.ipv4.ip_forward"):
        if fix:
            if "1" not in sysctl("-w", "net.ipv4.ip_forward=1"):
                print >> sys.stderr, "ERROR: Could not enable ipv4 forwarding."
                system_ok = False
        else:
            print >> sys.stderr, "WARNING: ipv4 forwarding is not enabled."
            system_ok = False

    if "1" not in sysctl("net.ipv6.conf.all.forwarding"):
        if fix:
            if "1" not in sysctl("-w", "net.ipv6.conf.all.forwarding=1"):
                print >> sys.stderr, "ERROR: Could not enable ipv6 forwarding."
                system_ok = False
        else:
            print >> sys.stderr, "WARNING: ipv6 forwarding is not enabled."
            system_ok = False

    if quit_if_error and not system_ok:
        sys.exit(1)

    return system_ok


def _find_or_pull_node_image(image_name, client):
    """
    Check if Docker has a cached copy of an image, and if not, attempt to pull
    it.

    :param image_name: The full name of the image.
    :return: None.
    """
    try:
        _ = client.inspect_image(image_name)
    except docker.errors.APIError as err:
        if err.response.status_code == 404:
            # TODO: Display proper status bar
            print "Pulling Docker image %s" % image_name
            client.pull(image_name)


def grep(text, pattern):
    return "\n".join([line for line in text.splitlines() if pattern in line])


def status():
    calico_node_info = filter(lambda container: "/calico-node" in
                              container["Names"],
                              docker_client.containers())
    if len(calico_node_info) == 0:
        print "calico-node container not running"
    else:
        print "calico-node container is running. Status: %s" % \
              calico_node_info[0]["Status"]

        apt_cmd = docker_client.exec_create("calico-node", ["/bin/bash", "-c",
                                           "apt-cache policy calico-felix"])
        result = re.search(r"Installed: (.*?)\s", docker_client.exec_start(apt_cmd))
        if result is not None:
            print "Running felix version %s" % result.group(1)

        print "IPv4 Bird (BGP) status"
        bird_cmd = docker_client.exec_create("calico-node",
                                    ["/bin/bash", "-c",
                                     "echo show protocols | "
                                     "birdc -s /etc/service/bird/bird.ctl"])
        print docker_client.exec_start(bird_cmd)
        print "IPv6 Bird (BGP) status"
        bird6_cmd = docker_client.exec_create("calico-node",
                                    ["/bin/bash", "-c",
                                     "echo show protocols | "
                                     "birdc6 -s "
                                     "/etc/service/bird6/bird6.ctl"])
        print docker_client.exec_start(bird6_cmd)


def reset():
    print "Removing all data from data store"
    client.remove_all_data()


def profile_add(profile_name):
    """
    Create a policy profile with the given name.
    :param profile_name: The name for the profile.
    :return: None.
    """
    # Check if the profile exists.
    if client.profile_exists(profile_name):
        print "Profile %s already exists." % profile_name
    else:
        # Create the profile.
        client.create_profile(profile_name)
        print "Created profile %s" % profile_name


def profile_add_container(container_name, profile_name):
    """
    Add a container (on this host) to the profile with the given name.  This adds
    the first endpoint on the container to the profile.

    :param container_name: The Docker container name or ID.
    :param profile_name:  The Calico policy profile name.
    :return: None.
    """
    # Resolve the name to ID.
    container_id = get_container_id(container_name)

    if not client.profile_exists(profile_name):
        print "Profile with name %s was not found." % profile_name
        sys.exit(1)

    try:
        client.add_workload_to_profile(hostname, profile_name, container_id)
        print "Added %s to %s" % (container_name, profile_name)
    except KeyError:
        print "Failed to add container to profile.\n"
        print_container_not_in_calico_msg(container_name)
        sys.exit(1)


def profile_remove(profile_name):
    # TODO - Don't allow removing a profile that has endpoints in it.
    try:
        client.remove_profile(profile_name)
    except KeyError:
        print "Couldn't find profile with name %s" % profile_name
    else:
        print "Deleted profile %s" % profile_name


def profile_show(detailed):
    profiles = client.get_profile_names()

    if detailed:
        x = PrettyTable(["Name", "Host", "Workload Type", "Workload ID",
                         "Endpoint ID", "State"])
        for name in profiles:
            members = client.get_profile_members(name)
            if not members:
                x.add_row([name, "None", "None", "None", "None", "None"])
                continue

            for host, ctypes in members.iteritems():
                for ctype, workloads in ctypes.iteritems():
                    for workload, endpoints in workloads.iteritems():
                        for ep_id, endpoint in endpoints.iteritems():
                            x.add_row([name,
                                       host,
                                       ctype,
                                       # Truncate ID to 12 chars like Docker
                                       workload[:12],
                                       ep_id,
                                       endpoint.state])
    else:
        x = PrettyTable(["Name"])
        for name in profiles:
            x.add_row([name])

    print x.get_string(sortby="Name")


def profile_tag_show(name):
    """Show the tags on the profile."""
    try:
        profile = client.get_profile(name)
    except KeyError:
        print "Profile %s not found." % name
        sys.exit(1)

    for tag in profile.tags:
        print tag


def profile_tag_add(name, tag):
    """
    Add a tag to the profile.
    :param name: Profile name
    :param tag: Tag name
    :return: None
    """
    try:
        profile = client.get_profile(name)
    except KeyError:
        print "Profile %s not found." % name
        sys.exit(1)

    profile.tags.add(tag)
    client.profile_update_tags(profile)
    print "Tag %s added to profile %s" % (tag, name)


def profile_tag_remove(name, tag):
    """
    Remove a tag from the profile.
    :param name: Profile name
    :param tag: Tag name
    :return: None
    """
    try:
        profile = client.get_profile(name)
    except KeyError:
        print "Profile %s not found." % name
        sys.exit(1)

    try:
        profile.tags.remove(tag)
    except KeyError:
        print "Tag %s is not on profile %s" % (tag, name)
        sys.exit(1)
    client.profile_update_tags(profile)
    print "Tag %s removed from profile %s" % (tag, name)


def profile_rule_show(name, human_readable=False):
    """Show the rules on the profile."""
    try:
        profile = client.get_profile(name)
    except KeyError:
        print "Profile %s not found." % name
        sys.exit(1)

    if human_readable:
        print "Inbound rules:"
        for i, rule in enumerate(profile.rules.inbound_rules, start=1):
            print " %3d %s" % (i, rule.pprint())
        print "Outbound rules:"
        for i, rule in enumerate(profile.rules.outbound_rules, start=1):
            print " %3d %s" % (i, rule.pprint())
    else:
        json.dump(profile.rules._asdict(),
                  sys.stdout,
                  indent=2)
        print ""


def profile_rule_update(name):
    """Update the rules on the profile"""
    try:
        profile = client.get_profile(name)
    except KeyError:
        print "Profile %s not found." % name
        sys.exit(1)

    # Read in the JSON from standard in.
    rules_str = sys.stdin.read()
    rules = Rules.from_json(rules_str)
    if rules.id != name:
        print 'Rules JSON "id"=%s doesn\'t match profile name %s.' % \
              (rules.id, name)
        sys.exit(1)

    profile.rules = rules
    client.profile_update_rules(profile)
    print "Successfully updated rules on profile %s" % name


def node_show(detailed):
    hosts = client.get_hosts()

    if detailed:
        x = PrettyTable(["Host", "Workload Type", "Workload ID", "Endpoint ID",
                         "Addresses", "MAC", "State"])
        for host, container_types in hosts.iteritems():
            if not container_types:
                x.add_row([host, "None", "None", "None",
                           "None", "None", "None"])
                continue
            for container_type, workloads in container_types.iteritems():
                for workload, endpoints in workloads.iteritems():
                    for ep_id, endpoint in endpoints.iteritems():
                        x.add_row([host,
                                   container_type,
                                   # Truncate ID to 12 chars like Docker
                                   workload[:12],
                                   ep_id,
                                   "\n".join([str(net) for net in
                                             endpoint.ipv4_nets |
                                             endpoint.ipv6_nets]),
                                   endpoint.mac,
                                   endpoint.state])
    else:
        x = PrettyTable(["Host", "Workload Type", "Number of workloads"])
        for host, container_types in hosts.iteritems():
            if not container_types:
                x.add_row([host, "N/A", "0"])
                continue
            for container_type, workloads in container_types.iteritems():
                x.add_row([host, container_type, len(workloads)])
    print x.get_string(sortby="Host")


<<<<<<< HEAD
def save_diags(log_dir):
=======
def save_diags(upload):
>>>>>>> 71a21dcf
    """
    Gather Calico diagnostics for bug reporting.
    :return: None
    """
    # This needs to be run as root.
    enforce_root()
<<<<<<< HEAD

    script = """
#!/bin/bash
[ -z $BASH ] && echo "You must run this script in bash" && exit 1
whoami | grep -q "root" || { echo "You must run this script as root" && exit 1; }
echo "Collecting diags"

ROUTE_FILE=route
IPTABLES_PREFIX=iptables
IP6TABLES_PREFIX=ip6tables
CALICO_DIR=""" + log_dir + \
"""
date=`date +"%F_%H-%M-%S"`
diags_dir=`mktemp -d`
system=`hostname`
echo "Using temp dir: $diags_dir"
pushd $diags_dir >/dev/null

echo DATE=$date > date
echo $system > hostname

echo "Dumping netstat output"
netstat -an > $diags_dir/netstat

echo "Dumping routes"
for cmd in "route -n" "ip route" "ip -6 route"
do
  echo $cmd >> $ROUTE_FILE
  $cmd >> $ROUTE_FILE
  echo >> $ROUTE_FILE
done
netstat -an > netstat

echo "Dumping iptables"
iptables-save > $IPTABLES_PREFIX
ipset list > ipset

echo "Copying Calico logs"
cp -a $CALICO_DIR .

echo "Dumping datastore"
curl -s -L http://127.0.0.1:4001/v2/keys/calico?recursive=true -o etcd_calico

FILENAME=diags-`date +%Y%m%d_%H%M%S`.tar.gz

tar -zcf $FILENAME *
echo "Diags saved to $FILENAME in $diags_dir"

echo "Uploading file. Available for 14 days from the URL printed when the upload completes"
curl --upload-file $FILENAME https://transfer.sh/$FILENAME

popd >/dev/null

echo "Done"
"""
    bash = sh.Command._create('bash')
    def process_output(line): sys.stdout.write(line)
    bash(_in=script, _err=process_output, _out=process_output).wait()
    # TODO: reimplement this in Python
    # TODO: ipset might not be installed on the host. But we don't want to
    # gather the diags in the container because it might not be running...

=======
    print("Collecting diags")
    diags.save_diags(upload)
>>>>>>> 71a21dcf

def ip_pool_add(cidr_pool, version):
    """
    Add the the given CIDR range to the IP address allocation pool.

    :param cidr_pool: The pool to set in CIDR format, e.g. 192.168.0.0/16
    :param version: v4 or v6
    :return: None
    """
    pool = check_ip_version(cidr_pool, version, IPNetwork)
    client.add_ip_pool(version, pool)


def ip_pool_remove(cidr_pool, version):
    """
    Add the the given CIDR range to the IP address allocation pool.

    :param cidr_pool: The pool to set in CIDR format, e.g. 192.168.0.0/16
    :param version: v4 or v6
    :return: None
    """
    pool = check_ip_version(cidr_pool, version, IPNetwork)
    try:
        client.remove_ip_pool(version, pool)
    except KeyError:
        print "%s is not a configured pool." % cidr_pool


def ip_pool_show(version):
    """
    Print a list of IP allocation pools.
    :return: None
    """
    assert version in ("v4", "v6")
    heading = "IP%s CIDR" % version
    pools = client.get_ip_pools(version)
    x = PrettyTable([heading])
    for pool in pools:
        x.add_row([pool])
    print x.get_string(sortby=heading)


def bgppeer_add(ip, version):
    """
    Add the the given IP to the list of BGP Peers

    :param ip: The address to add
    :param version: v4 or v6
    :return: None
    """
    address = check_ip_version(ip, version, IPAddress)
    client.add_bgp_peer(version, address)


def check_ip_version(ip, version, cls):
    """
    Parses and checks that the given IP matches the provided version.
    :param ip: The IP (string) to check.
    :param version: The version
    :param cls: The type of IP object (IPAddress or IPNetwork)
    :return: The parsed object of type "type"
    """
    assert version in ("v4", "v6")
    try:
        parsed = cls(ip)
    except AddrFormatError:
        print "%s is not a valid IP address." % ip
        sys.exit(1)
    if "v%d" % parsed.version != version:
        print "%s is an IPv%d prefix, this command is for IP%s." % \
              (parsed, parsed.version, version)
        sys.exit(1)
    return parsed


def bgppeer_remove(ip, version):
    """
    Add the the given BGP Peer.

    :param ip: The address to use.
    :param version: v4 or v6
    :return: None
    """
    address = check_ip_version(ip, version, IPAddress)
    try:
        client.remove_bgp_peer(version, address)
    except KeyError:
        print "%s is not a configured peer." % address


def bgppeer_show(version):
    """
    Print a list BGP Peers
    """
    assert version in ("v4", "v6")
    peers = client.get_bgp_peers(version)
    if peers:
        heading = "IP%s BGP Peer" % version
        x = PrettyTable([heading], sortby=heading)
        for peer in peers:
            x.add_row([peer])
        x.align = "l"
        print x.get_string(sortby=heading)
    else:
        print "No IP%s BGP Peers defined.\n" % version


def container_ip_add(container_name, ip, version, interface):
    """
    Add an IP address to an existing Calico networked container.

    :param container_name: The name of the container.
    :param ip: The IP to add
    :param version: The IP version ("v4" or "v6")
    :param interface: The name of the interface in the container.
    
    :return: None
    """
    address = check_ip_version(ip, version, IPAddress)

    # The netns manipulations must be done as root.
    enforce_root()

    pool = get_pool_or_exit(address)

    info = get_container_info_or_exit(container_name)
    container_id = info["Id"]

    # Check the container is actually running.
    if not info["State"]["Running"]:
        print "%s is not currently running." % container_name
        sys.exit(1)

    # Check that the container is already networked
    try:
        endpoint_id = client.get_ep_id_from_cont(hostname, container_id)
        endpoint = client.get_endpoint(hostname, container_id, endpoint_id)
    except KeyError:
        print "Failed to add IP address to container.\n"
        print_container_not_in_calico_msg(container_name)
        sys.exit(1)

    # From here, this method starts having side effects. If something
    # fails then at least try to leave the system in a clean state.
    if not client.assign_address(pool, ip):
        print "IP address is already assigned in pool %s " % pool
        sys.exit(1)

    try:
        old_endpoint = endpoint.copy()
        if address.version == 4:
            endpoint.ipv4_nets.add(IPNetwork(address))
        else:
            endpoint.ipv6_nets.add(IPNetwork(address))
        client.update_endpoint(hostname, container_id, old_endpoint, endpoint)
    except (KeyError, ValueError):
        client.unassign_address(pool, ip)
        print "Error updating datastore. Aborting."
        sys.exit(1)

    try:
        container_pid = info["State"]["Pid"]
        netns.add_ip_to_interface(container_pid,
                                  address,
                                  interface,
                                  proc_alias="/proc")

    except CalledProcessError:
        print "Error updating networking in container. Aborting."
        old_endpoint = endpoint.copy()
        if address.version == 4:
            endpoint.ipv4_nets.remove(IPNetwork(address))
        else:
            endpoint.ipv6_nets.remove(IPNetwork(address))
        client.update_endpoint(hostname, container_id, old_endpoint, endpoint)
        client.unassign_address(pool, ip)
        sys.exit(1)

    print "IP %s added to %s" % (ip, container_name)


def container_ip_remove(container_name, ip, version, interface):
    """
    Add an IP address to an existing Calico networked container.

    :param container_name: The name of the container.
    :param ip: The IP to add
    :param version: The IP version ("v4" or "v6")
    :param interface: The name of the interface in the container.

    :return: None
    """
    address = check_ip_version(ip, version, IPAddress)

    # The netns manipulations must be done as root.
    enforce_root()

    pool = get_pool_or_exit(address)

    info = get_container_info_or_exit(container_name)
    container_id = info["Id"]

    # Check the container is actually running.
    if not info["State"]["Running"]:
        print "%s is not currently running." % container_name
        sys.exit(1)

    # Check that the container is already networked
    try:
        endpoint_id = client.get_ep_id_from_cont(hostname, container_id)
        endpoint = client.get_endpoint(hostname, container_id, endpoint_id)
        if address.version == 4:
            nets = endpoint.ipv4_nets
        else:
            nets = endpoint.ipv6_nets

        if not IPNetwork(address) in nets:
            print "IP address is not assigned to container. Aborting."
            sys.exit(1)

    except KeyError:
        print "Container is unknown to Calico."
        sys.exit(1)

    try:
        old_endpoint = endpoint.copy()
        nets.remove(IPNetwork(address))
        client.update_endpoint(hostname, container_id, old_endpoint, endpoint)
    except (KeyError, ValueError):
        print "Error updating datastore. Aborting."
        sys.exit(1)

    try:
        container_pid = info["State"]["Pid"]
        netns.remove_ip_from_interface(container_pid,
                                       address,
                                       interface,
                                       proc_alias="/proc")

    except CalledProcessError:
        print "Error updating networking in container. Aborting."
        sys.exit(1)

    client.unassign_address(pool, ip)

    print "IP %s removed from %s" % (ip, container_name)


def validate_arguments():
    """
    Validate common argument values.
    """
    # profile_ok = (arguments["<PROFILE>"] is None or
    #               re.match("^\w{1,30}$", arguments["<PROFILE>"]))
    profile_ok = True
    tag_ok = (arguments["<TAG>"] is None or
              re.match("^\w+$", arguments["<TAG>"]))
    ip_ok = arguments["--ip"] is None or netaddr.valid_ipv4(arguments["--ip"])
    ip6_ok = arguments["--ip6"] is None or \
             netaddr.valid_ipv6(arguments["--ip6"])
    container_ip_ok = arguments["<IP>"] is None or \
                      netaddr.valid_ipv4(arguments["<IP>"]) or \
                      netaddr.valid_ipv6(arguments["<IP>"])
    cidr_ok = True
    if arguments["<CIDR>"]:
        try:
            IPNetwork(arguments["<CIDR>"])
        except AddrFormatError:
            cidr_ok = False

    if not profile_ok:
        print_paragraph("Profile names must be <30 character long and can "
                        "only contain numbers, letters and underscores.")
    if not tag_ok:
        print "Tags names can only container numbers, letters and underscores."
    if not ip_ok:
        print "Invalid IPv4 address specified with --ip argument."
    if not ip6_ok:
        print "Invalid IPv6 address specified with --ip6 argument."
    if not container_ip_ok:
        print "Invalid IP address specified."
    if not cidr_ok:
        print "Invalid CIDR specified."

    if not (profile_ok and ip_ok and ip6_ok and tag_ok and
                container_ip_ok and cidr_ok):
        sys.exit(1)


def get_container_ipv_from_arguments():
    """
    Determine the container IP version from the arguments.
    :return: The IP version.  One of "v4", "v6" or None.
    """
    version = None
    if arguments["--ipv4"]:
        version = "v4"
    elif arguments["--ipv6"]:
        version = "v6"
    elif arguments["<IP>"]:
        version = "v%s" % IPAddress(arguments["<IP>"]).version
    elif arguments["<CIDR>"]:
        version = "v%s" % IPNetwork(arguments["<CIDR>"]).version
    return version


def permission_denied_error(conn_error):
    """
    Determine whether the supplied connection error is from a permission denied
    error.
    :param conn_error: A requests.exceptions.ConnectionError instance
    :return: True if error is from permission denied.
    """
    # Grab the MaxRetryError from the ConnectionError arguments.
    mre = None
    for arg in conn_error.args:
        if isinstance(arg, MaxRetryError):
            mre = arg
            break
    if not mre:
        return None

    # See if permission denied is in the MaxRetryError arguments.
    se = None
    for arg in mre.args:
        if "Permission denied" in str(arg):
            se = arg
            break
    if not se:
        return None

    return True


def print_container_not_in_calico_msg(container_name):
    """
    Display message indicating that the supplied container is not known to
    Calico.
    :param container_name: The container name.
    :return: None.
    """
    print_paragraph("Container %s is unknown to Calico.  This can occur if "
                    "the container was created without setting the powerstrip "
                    "port (%s) either in the DOCKER_HOST environment variable "
                    "or using the -H flag on the `docker` command." %
                    (container_name, POWERSTRIP_PORT))
    print_paragraph("Use `calicoctl container add` to add the container "
                    "to the Calico network.")


def print_paragraph(msg):
    """
    Print a fixed width (80 chars) paragraph of text.
    :param msg: The msg to print.
    :return: None.
    """
    print "\n".join(textwrap.wrap(msg, width=80))
    print


if __name__ == '__main__':
    arguments = docopt(__doc__)
    validate_arguments()
    ip_version = get_container_ipv_from_arguments()

    try:
        if arguments["node"]:
            if arguments["stop"]:
                node_stop(arguments["--force"])
            else:
                node_image = arguments['--node-image']
                ip6 = arguments["--ip6"]
                node(arguments["--ip"],
                     node_image=node_image,
                     ip6=ip6,
                     log_dir=arguments["--log-dir"])
        elif arguments["status"]:
            status()
        elif arguments["checksystem"]:
            checksystem(arguments["--fix"], quit_if_error=True)
        elif arguments["reset"]:
            reset()
        elif arguments["profile"]:
            if arguments["tag"]:
                if arguments["show"]:
                    profile_tag_show(arguments["<PROFILE>"])
                elif arguments["add"]:
                    profile_tag_add(arguments["<PROFILE>"],
                                    arguments["<TAG>"])
                elif arguments["remove"]:
                    profile_tag_remove(arguments["<PROFILE>"],
                                       arguments["<TAG>"])
            elif arguments["member"]:
                profile_add_container(arguments["<CONTAINER>"],
                                      arguments["<PROFILE>"])
            elif arguments["rule"]:
                if arguments["show"]:
                    profile_rule_show(arguments["<PROFILE>"],
                                      human_readable=True)
                elif arguments["json"]:
                    profile_rule_show(arguments["<PROFILE>"],
                                      human_readable=False)
                elif arguments["update"]:
                    profile_rule_update(arguments["<PROFILE>"])
            elif arguments["add"]:
                profile_add(arguments["<PROFILE>"])
            elif arguments["remove"]:
                profile_remove(arguments["<PROFILE>"])
            elif arguments["show"]:
                profile_show(arguments["--detailed"])
        elif arguments["diags"]:
<<<<<<< HEAD
            save_diags(arguments["--log-dir"])
=======
            save_diags(arguments["--upload"])
>>>>>>> 71a21dcf
        elif arguments["shownodes"]:
            node_show(arguments["--detailed"])
        elif arguments["pool"]:
            if arguments["add"]:
                ip_pool_add(arguments["<CIDR>"], ip_version)
            elif arguments["remove"]:
                ip_pool_remove(arguments["<CIDR>"], ip_version)
            elif arguments["show"]:
                if not ip_version:
                    ip_pool_show("v4")
                    ip_pool_show("v6")
                else:
                    ip_pool_show(ip_version)
        elif arguments["bgppeer"] and arguments["rr"]:
            if arguments["add"]:
                bgppeer_add(arguments["<IP>"], ip_version)
            elif arguments["remove"]:
                bgppeer_remove(arguments["<IP>"], ip_version)
            elif arguments["show"]:
                if not ip_version:
                    bgppeer_show("v4")
                    bgppeer_show("v6")
                else:
                    bgppeer_show(ip_version)
        elif arguments["container"]:
            if arguments["ip"]:
                if arguments["add"]:
                    container_ip_add(arguments["<CONTAINER>"],
                                     arguments["<IP>"],
                                     ip_version,
                                     arguments["--interface"])
                elif arguments["remove"]:
                    container_ip_remove(arguments["<CONTAINER>"],
                                        arguments["<IP>"],
                                        ip_version,
                                        arguments["--interface"])
            elif arguments["container"]:
                if arguments["add"]:
                    container_add(arguments["<CONTAINER>"],
                                  arguments["<IP>"],
                                  arguments["--interface"])
                if arguments["remove"]:
                    container_remove(arguments["<CONTAINER>"])
    except SystemExit:
        raise
    except ConnectionError as e:
        # We hit a "Permission denied error (13) if the docker daemon does not
        # have sudo permissions
        if permission_denied_error(e):
            print_paragraph("Unable to run command.  Re-run the "
                            "command as root, or configure the docker group "
                            "to run with sudo privileges (see docker "
                            "installation guide for details).")
        else:
            print_paragraph("Unable to run docker commands. Is the docker "
                            "daemon running?")
        sys.exit(1)
    except DataStoreError as e:
        print_paragraph(e.message)
        sys.exit(1)
    except BaseException as e:
        print "Unexpected error executing command.\n"
        traceback.print_exc()
        sys.exit(1)<|MERGE_RESOLUTION|>--- conflicted
+++ resolved
@@ -27,11 +27,7 @@
   calicoctl container add <CONTAINER> <IP> [--interface=<INTERFACE>]
   calicoctl container remove <CONTAINER> [--force]
   calicoctl reset
-<<<<<<< HEAD
-  calicoctl diags [--log-dir=<LOG_DIR>]
-=======
-  calicoctl diags [--upload]
->>>>>>> 71a21dcf
+  calicoctl diags [--log-dir=<LOG_DIR>] [--upload]
   calicoctl checksystem [--fix]
 
 Options:
@@ -64,24 +60,13 @@
 from netaddr.core import AddrFormatError
 from prettytable import PrettyTable
 
-<<<<<<< HEAD
 from pycalico.datastore import (ETCD_AUTHORITY_ENV,
-                              ETCD_AUTHORITY_DEFAULT,
-                              Rules,
-                              DataStoreError)
+                                ETCD_AUTHORITY_DEFAULT,
+                                Rules,
+                                DataStoreError)
 from pycalico.ipam import IPAMClient
 from pycalico import netns
-=======
-from adapter.datastore import (ETCD_AUTHORITY_ENV,
-                               ETCD_AUTHORITY_DEFAULT,
-                               Rules,
-                               DataStoreError)
-from adapter.docker_restart import REAL_SOCK, POWERSTRIP_SOCK
-from adapter.ipam import IPAMClient
-from adapter import netns, docker_restart
-from adapter import diags
-
->>>>>>> 71a21dcf
+from pycalico import diags
 from requests.exceptions import ConnectionError
 from urllib3.exceptions import MaxRetryError
 
@@ -705,84 +690,15 @@
     print x.get_string(sortby="Host")
 
 
-<<<<<<< HEAD
-def save_diags(log_dir):
-=======
-def save_diags(upload):
->>>>>>> 71a21dcf
+def save_diags(log_dir, upload):
     """
     Gather Calico diagnostics for bug reporting.
     :return: None
     """
     # This needs to be run as root.
     enforce_root()
-<<<<<<< HEAD
-
-    script = """
-#!/bin/bash
-[ -z $BASH ] && echo "You must run this script in bash" && exit 1
-whoami | grep -q "root" || { echo "You must run this script as root" && exit 1; }
-echo "Collecting diags"
-
-ROUTE_FILE=route
-IPTABLES_PREFIX=iptables
-IP6TABLES_PREFIX=ip6tables
-CALICO_DIR=""" + log_dir + \
-"""
-date=`date +"%F_%H-%M-%S"`
-diags_dir=`mktemp -d`
-system=`hostname`
-echo "Using temp dir: $diags_dir"
-pushd $diags_dir >/dev/null
-
-echo DATE=$date > date
-echo $system > hostname
-
-echo "Dumping netstat output"
-netstat -an > $diags_dir/netstat
-
-echo "Dumping routes"
-for cmd in "route -n" "ip route" "ip -6 route"
-do
-  echo $cmd >> $ROUTE_FILE
-  $cmd >> $ROUTE_FILE
-  echo >> $ROUTE_FILE
-done
-netstat -an > netstat
-
-echo "Dumping iptables"
-iptables-save > $IPTABLES_PREFIX
-ipset list > ipset
-
-echo "Copying Calico logs"
-cp -a $CALICO_DIR .
-
-echo "Dumping datastore"
-curl -s -L http://127.0.0.1:4001/v2/keys/calico?recursive=true -o etcd_calico
-
-FILENAME=diags-`date +%Y%m%d_%H%M%S`.tar.gz
-
-tar -zcf $FILENAME *
-echo "Diags saved to $FILENAME in $diags_dir"
-
-echo "Uploading file. Available for 14 days from the URL printed when the upload completes"
-curl --upload-file $FILENAME https://transfer.sh/$FILENAME
-
-popd >/dev/null
-
-echo "Done"
-"""
-    bash = sh.Command._create('bash')
-    def process_output(line): sys.stdout.write(line)
-    bash(_in=script, _err=process_output, _out=process_output).wait()
-    # TODO: reimplement this in Python
-    # TODO: ipset might not be installed on the host. But we don't want to
-    # gather the diags in the container because it might not be running...
-
-=======
     print("Collecting diags")
-    diags.save_diags(upload)
->>>>>>> 71a21dcf
+    diags.save_diags(log_dir, upload)
 
 def ip_pool_add(cidr_pool, version):
     """
@@ -1194,11 +1110,7 @@
             elif arguments["show"]:
                 profile_show(arguments["--detailed"])
         elif arguments["diags"]:
-<<<<<<< HEAD
-            save_diags(arguments["--log-dir"])
-=======
-            save_diags(arguments["--upload"])
->>>>>>> 71a21dcf
+            save_diags(arguments["--log-dir"], arguments["--upload"])
         elif arguments["shownodes"]:
             node_show(arguments["--detailed"])
         elif arguments["pool"]:
